--- conflicted
+++ resolved
@@ -42,31 +42,15 @@
 	Pool query.WorkerPool
 }
 
-<<<<<<< HEAD
-// LocalPairName implementation
-=======
->>>>>>> b20b6e78
 func (k *Kucoin) localPairName(pair *model.Pair) string {
 	return fmt.Sprintf("%s-%s", pair.Base, pair.Quote)
 }
 
-<<<<<<< HEAD
-// GetURL implementation
-=======
->>>>>>> b20b6e78
 func (k *Kucoin) getURL(pp *model.PotentialPricePoint) string {
 	return fmt.Sprintf(kucoinURL, k.localPairName(pp.Pair))
 }
 
-<<<<<<< HEAD
-// Call implementation
 func (k *Kucoin) Call(pp *model.PotentialPricePoint) (*model.PricePoint, error) {
-=======
-func (k *Kucoin) Call(pool query.WorkerPool, pp *model.PotentialPricePoint) (*model.PricePoint, error) {
-	if pool == nil {
-		return nil, errNoPoolPassed
-	}
->>>>>>> b20b6e78
 	err := model.ValidatePotentialPricePoint(pp)
 	if err != nil {
 		return nil, err
