//  Copyright (C) 2020 Maker Ecosystem Growth Holdings, INC.
//
//  This program is free software: you can redistribute it and/or modify
//  it under the terms of the GNU Affero General Public License as
//  published by the Free Software Foundation, either version 3 of the
//  License, or (at your option) any later version.
//
//  This program is distributed in the hope that it will be useful,
//  but WITHOUT ANY WARRANTY; without even the implied warranty of
//  MERCHANTABILITY or FITNESS FOR A PARTICULAR PURPOSE.  See the
//  GNU Affero General Public License for more details.
//
//  You should have received a copy of the GNU Affero General Public License
//  along with this program.  If not, see <http://www.gnu.org/licenses/>.

package exchange

import (
	"encoding/json"
	"fmt"
	"time"

	"github.com/makerdao/gofer/model"
	"github.com/makerdao/gofer/query"
)

// Bitfinex URL
const bitfinexURL = "https://api-pub.bitfinex.com/v2/ticker/t%s"

// Bitfinex exchange handler
type Bitfinex struct {
	Pool query.WorkerPool
}

<<<<<<< HEAD
// LocalPairName implementation
=======
>>>>>>> b20b6e78
func (b *Bitfinex) localPairName(pair *model.Pair) string {
	const USDT = "USDT"
	const USD = "USD"
	if pair.Base == USDT && pair.Quote == USD {
		return "USTUSD"
	}
	if pair.Quote == USDT {
		return pair.Base + USD
	}
	return pair.Base + pair.Quote
}

<<<<<<< HEAD
// GetURL implementation
=======
>>>>>>> b20b6e78
func (b *Bitfinex) getURL(pp *model.PotentialPricePoint) string {
	var pair string

	if pp.Exchange == nil {
		pair = b.localPairName(pp.Pair)
	} else {
		pair = pp.Exchange.Config["pair"]
	}
	if pair == "" {
		pair = b.localPairName(pp.Pair)
	}
	return fmt.Sprintf(bitfinexURL, pair)
}

<<<<<<< HEAD
// Call implementation
func (b *Bitfinex) Call(pp *model.PotentialPricePoint) (*model.PricePoint, error) {
=======
func (b *Bitfinex) Call(pool query.WorkerPool, pp *model.PotentialPricePoint) (*model.PricePoint, error) {
	if pool == nil {
		return nil, errNoPoolPassed
	}
>>>>>>> b20b6e78
	err := model.ValidatePotentialPricePoint(pp)
	if err != nil {
		return nil, err
	}

	req := &query.HTTPRequest{
		URL: b.getURL(pp),
	}

	// make query
	res := b.Pool.Query(req)
	if res == nil {
		return nil, errEmptyExchangeResponse
	}
	if res.Error != nil {
		return nil, res.Error
	}

	// parsing JSON
	var resp []float64
	err = json.Unmarshal(res.Body, &resp)
	if err != nil {
		return nil, fmt.Errorf("failed to parse bitfinex response: %w", err)
	}
	if len(resp) < 8 {
		return nil, fmt.Errorf("wrong bitfinex response")
	}

	// building PricePoint
	return &model.PricePoint{
		Exchange:  pp.Exchange,
		Pair:      pp.Pair,
		Price:     resp[6],
		Volume:    resp[7],
		Timestamp: time.Now().Unix(),
	}, nil
}<|MERGE_RESOLUTION|>--- conflicted
+++ resolved
@@ -32,10 +32,6 @@
 	Pool query.WorkerPool
 }
 
-<<<<<<< HEAD
-// LocalPairName implementation
-=======
->>>>>>> b20b6e78
 func (b *Bitfinex) localPairName(pair *model.Pair) string {
 	const USDT = "USDT"
 	const USD = "USD"
@@ -48,10 +44,6 @@
 	return pair.Base + pair.Quote
 }
 
-<<<<<<< HEAD
-// GetURL implementation
-=======
->>>>>>> b20b6e78
 func (b *Bitfinex) getURL(pp *model.PotentialPricePoint) string {
 	var pair string
 
@@ -66,15 +58,7 @@
 	return fmt.Sprintf(bitfinexURL, pair)
 }
 
-<<<<<<< HEAD
-// Call implementation
 func (b *Bitfinex) Call(pp *model.PotentialPricePoint) (*model.PricePoint, error) {
-=======
-func (b *Bitfinex) Call(pool query.WorkerPool, pp *model.PotentialPricePoint) (*model.PricePoint, error) {
-	if pool == nil {
-		return nil, errNoPoolPassed
-	}
->>>>>>> b20b6e78
 	err := model.ValidatePotentialPricePoint(pp)
 	if err != nil {
 		return nil, err
