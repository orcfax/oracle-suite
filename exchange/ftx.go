//  Copyright (C) 2020 Maker Ecosystem Growth Holdings, INC.
//
//  This program is free software: you can redistribute it and/or modify
//  it under the terms of the GNU Affero General Public License as
//  published by the Free Software Foundation, either version 3 of the
//  License, or (at your option) any later version.
//
//  This program is distributed in the hope that it will be useful,
//  but WITHOUT ANY WARRANTY; without even the implied warranty of
//  MERCHANTABILITY or FITNESS FOR A PARTICULAR PURPOSE.  See the
//  GNU Affero General Public License for more details.
//
//  You should have received a copy of the GNU Affero General Public License
//  along with this program.  If not, see <http://www.gnu.org/licenses/>.

package exchange

import (
	"encoding/json"
	"fmt"
	"time"

	"github.com/makerdao/gofer/model"
	"github.com/makerdao/gofer/query"
)

// Exchange URL
const ftxURL = "https://ftx.com/api/markets/%s"

type ftxResponse struct {
	Result struct {
		Ask    float64 `json:"ask"`
		Bid    float64 `json:"bid"`
		Price  float64 `json:"last"`
		Volume float64 `json:"quoteVolume24h"`
		Name   string  `json:"name"`
	}
	Success bool `json:"success"`
}

// Exchange handler
type Ftx struct {
	Pool query.WorkerPool
}

<<<<<<< HEAD
// LocalPairName implementation
func (f *Ftx) localPairName(pair *model.Pair) string {
	return fmt.Sprintf("%s/%s", pair.Base, pair.Quote)
}

// GetURL implementation
func (f *Ftx) getURL(pp *model.PotentialPricePoint) string {
	return fmt.Sprintf(ftxURL, f.localPairName(pp.Pair))
}

// Call implementation
func (f *Ftx) Call(pp *model.PotentialPricePoint) (*model.PricePoint, error) {
=======
func (b *Ftx) localPairName(pair *model.Pair) string {
	return fmt.Sprintf("%s/%s", pair.Base, pair.Quote)
}

func (b *Ftx) getURL(pp *model.PotentialPricePoint) string {
	return fmt.Sprintf(ftxURL, b.localPairName(pp.Pair))
}

func (b *Ftx) Call(pool query.WorkerPool, pp *model.PotentialPricePoint) (*model.PricePoint, error) {
	if pool == nil {
		return nil, errNoPoolPassed
	}
>>>>>>> b20b6e78
	err := model.ValidatePotentialPricePoint(pp)
	if err != nil {
		return nil, err
	}

	req := &query.HTTPRequest{
<<<<<<< HEAD
		URL: f.getURL(pp),
=======
		URL: b.getURL(pp),
>>>>>>> b20b6e78
	}

	// make query
	res := f.Pool.Query(req)
	if res == nil {
		return nil, errEmptyExchangeResponse
	}
	if res.Error != nil {
		return nil, res.Error
	}
	// parsing JSON
	var resp ftxResponse
	err = json.Unmarshal(res.Body, &resp)
	if err != nil {
		return nil, fmt.Errorf("failed to parse ftx response: %w", err)
	}

<<<<<<< HEAD
	if !resp.Success || resp.Result.Name != f.localPairName(pp.Pair) {
=======
	if !resp.Success || resp.Result.Name != b.localPairName(pp.Pair) {
>>>>>>> b20b6e78
		return nil, fmt.Errorf("failed to get correct response from ftx: %s", res.Body)
	}

	// building PricePoint
	return &model.PricePoint{
		Exchange:  pp.Exchange,
		Pair:      pp.Pair,
		Price:     resp.Result.Price,
		Ask:       resp.Result.Ask,
		Bid:       resp.Result.Bid,
		Volume:    resp.Result.Volume,
		Timestamp: time.Now().Unix(),
	}, nil
}<|MERGE_RESOLUTION|>--- conflicted
+++ resolved
@@ -43,44 +43,22 @@
 	Pool query.WorkerPool
 }
 
-<<<<<<< HEAD
-// LocalPairName implementation
 func (f *Ftx) localPairName(pair *model.Pair) string {
 	return fmt.Sprintf("%s/%s", pair.Base, pair.Quote)
 }
 
-// GetURL implementation
 func (f *Ftx) getURL(pp *model.PotentialPricePoint) string {
 	return fmt.Sprintf(ftxURL, f.localPairName(pp.Pair))
 }
 
-// Call implementation
 func (f *Ftx) Call(pp *model.PotentialPricePoint) (*model.PricePoint, error) {
-=======
-func (b *Ftx) localPairName(pair *model.Pair) string {
-	return fmt.Sprintf("%s/%s", pair.Base, pair.Quote)
-}
-
-func (b *Ftx) getURL(pp *model.PotentialPricePoint) string {
-	return fmt.Sprintf(ftxURL, b.localPairName(pp.Pair))
-}
-
-func (b *Ftx) Call(pool query.WorkerPool, pp *model.PotentialPricePoint) (*model.PricePoint, error) {
-	if pool == nil {
-		return nil, errNoPoolPassed
-	}
->>>>>>> b20b6e78
 	err := model.ValidatePotentialPricePoint(pp)
 	if err != nil {
 		return nil, err
 	}
 
 	req := &query.HTTPRequest{
-<<<<<<< HEAD
 		URL: f.getURL(pp),
-=======
-		URL: b.getURL(pp),
->>>>>>> b20b6e78
 	}
 
 	// make query
@@ -98,11 +76,7 @@
 		return nil, fmt.Errorf("failed to parse ftx response: %w", err)
 	}
 
-<<<<<<< HEAD
 	if !resp.Success || resp.Result.Name != f.localPairName(pp.Pair) {
-=======
-	if !resp.Success || resp.Result.Name != b.localPairName(pp.Pair) {
->>>>>>> b20b6e78
 		return nil, fmt.Errorf("failed to get correct response from ftx: %s", res.Body)
 	}
 
