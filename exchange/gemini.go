//  Copyright (C) 2020 Maker Ecosystem Growth Holdings, INC.
//
//  This program is free software: you can redistribute it and/or modify
//  it under the terms of the GNU Affero General Public License as
//  published by the Free Software Foundation, either version 3 of the
//  License, or (at your option) any later version.
//
//  This program is distributed in the hope that it will be useful,
//  but WITHOUT ANY WARRANTY; without even the implied warranty of
//  MERCHANTABILITY or FITNESS FOR A PARTICULAR PURPOSE.  See the
//  GNU Affero General Public License for more details.
//
//  You should have received a copy of the GNU Affero General Public License
//  along with this program.  If not, see <http://www.gnu.org/licenses/>.

package exchange

import (
	"encoding/json"
	"fmt"
	"strconv"
	"strings"

	"github.com/makerdao/gofer/model"
	"github.com/makerdao/gofer/query"
)

// Gemini URL
const geminiURL = "https://api.gemini.com/v1/pubticker/%s"

type geminiResponse struct {
	Price  string `json:"last"`
	Ask    string `json:"ask"`
	Bid    string `json:"bid"`
	Volume struct {
		Timestamp int64 `json:"timestamp"`
	}
}

// Gemini exchange handler
type Gemini struct {
	Pool query.WorkerPool
}

<<<<<<< HEAD
// LocalPairName implementation
=======
>>>>>>> b20b6e78
func (g *Gemini) localPairName(pair *model.Pair) string {
	return strings.ToLower(pair.Base + pair.Quote)
}

<<<<<<< HEAD
// GetURL implementation
=======
>>>>>>> b20b6e78
func (g *Gemini) getURL(pp *model.PotentialPricePoint) string {
	return fmt.Sprintf(geminiURL, g.localPairName(pp.Pair))
}

<<<<<<< HEAD
// Call implementation
func (g *Gemini) Call(pp *model.PotentialPricePoint) (*model.PricePoint, error) {
=======
func (g *Gemini) Call(pool query.WorkerPool, pp *model.PotentialPricePoint) (*model.PricePoint, error) {
	if pool == nil {
		return nil, errNoPoolPassed
	}
>>>>>>> b20b6e78
	err := model.ValidatePotentialPricePoint(pp)
	if err != nil {
		return nil, err
	}

	req := &query.HTTPRequest{
		URL: g.getURL(pp),
	}

	// make query
	res := g.Pool.Query(req)
	if res == nil {
		return nil, errEmptyExchangeResponse
	}
	if res.Error != nil {
		return nil, res.Error
	}
	// parsing JSON
	var resp geminiResponse
	err = json.Unmarshal(res.Body, &resp)
	if err != nil {
		return nil, fmt.Errorf("failed to parse gemini response: %w", err)
	}
	// Parsing price from string
	price, err := strconv.ParseFloat(resp.Price, 64)
	if err != nil {
		return nil, fmt.Errorf("failed to parse price from gemini exchange %s", res.Body)
	}
	// Parsing ask from string
	ask, err := strconv.ParseFloat(resp.Ask, 64)
	if err != nil {
		return nil, fmt.Errorf("failed to parse ask from gemini exchange %s", res.Body)
	}
	// Parsing bid from string
	bid, err := strconv.ParseFloat(resp.Bid, 64)
	if err != nil {
		return nil, fmt.Errorf("failed to parse bid from gemini exchange %s", res.Body)
	}
	// building PricePoint
	return &model.PricePoint{
		Exchange:  pp.Exchange,
		Pair:      pp.Pair,
		Price:     price,
		Ask:       ask,
		Bid:       bid,
		Timestamp: resp.Volume.Timestamp / 1000,
	}, nil
}<|MERGE_RESOLUTION|>--- conflicted
+++ resolved
@@ -42,31 +42,15 @@
 	Pool query.WorkerPool
 }
 
-<<<<<<< HEAD
-// LocalPairName implementation
-=======
->>>>>>> b20b6e78
 func (g *Gemini) localPairName(pair *model.Pair) string {
 	return strings.ToLower(pair.Base + pair.Quote)
 }
 
-<<<<<<< HEAD
-// GetURL implementation
-=======
->>>>>>> b20b6e78
 func (g *Gemini) getURL(pp *model.PotentialPricePoint) string {
 	return fmt.Sprintf(geminiURL, g.localPairName(pp.Pair))
 }
 
-<<<<<<< HEAD
-// Call implementation
 func (g *Gemini) Call(pp *model.PotentialPricePoint) (*model.PricePoint, error) {
-=======
-func (g *Gemini) Call(pool query.WorkerPool, pp *model.PotentialPricePoint) (*model.PricePoint, error) {
-	if pool == nil {
-		return nil, errNoPoolPassed
-	}
->>>>>>> b20b6e78
 	err := model.ValidatePotentialPricePoint(pp)
 	if err != nil {
 		return nil, err
