--- conflicted
+++ resolved
@@ -41,31 +41,15 @@
 	Pool query.WorkerPool
 }
 
-<<<<<<< HEAD
-// LocalPairName implementation
-=======
->>>>>>> b20b6e78
 func (c *Coinbase) localPairName(pair *model.Pair) string {
 	return fmt.Sprintf("%s-%s", strings.ToUpper(pair.Base), strings.ToUpper(pair.Quote))
 }
 
-<<<<<<< HEAD
-// GetURL implementation
-=======
->>>>>>> b20b6e78
 func (c *Coinbase) getURL(pp *model.PotentialPricePoint) string {
 	return fmt.Sprintf(coinbaseURL, c.localPairName(pp.Pair))
 }
 
-<<<<<<< HEAD
-// Call implementation
 func (c *Coinbase) Call(pp *model.PotentialPricePoint) (*model.PricePoint, error) {
-=======
-func (c *Coinbase) Call(pool query.WorkerPool, pp *model.PotentialPricePoint) (*model.PricePoint, error) {
-	if pool == nil {
-		return nil, errNoPoolPassed
-	}
->>>>>>> b20b6e78
 	err := model.ValidatePotentialPricePoint(pp)
 	if err != nil {
 		return nil, err
