//  Copyright (C) 2020 Maker Ecosystem Growth Holdings, INC.
//
//  This program is free software: you can redistribute it and/or modify
//  it under the terms of the GNU Affero General Public License as
//  published by the Free Software Foundation, either version 3 of the
//  License, or (at your option) any later version.
//
//  This program is distributed in the hope that it will be useful,
//  but WITHOUT ANY WARRANTY; without even the implied warranty of
//  MERCHANTABILITY or FITNESS FOR A PARTICULAR PURPOSE.  See the
//  GNU Affero General Public License for more details.
//
//  You should have received a copy of the GNU Affero General Public License
//  along with this program.  If not, see <http://www.gnu.org/licenses/>.

package origins

import (
	"os"

	"github.com/stretchr/testify/assert"
	"github.com/stretchr/testify/suite"
)

type Suite interface {
	suite.TestingSuite

	Assert() *assert.Assertions
	Origin() Handler
}

func testRealAPICall(suite Suite, origin Handler, base, quote string) {
<<<<<<< HEAD
	if os.Getenv("GOFER_TEST_API_CALLS") == "" {
		suite.T().SkipNow()
	}

	suite.Assert().IsType(suite.Origin(), origin)

	pair := Pair{Base: base, Quote: quote}
	cr := origin.Fetch([]Pair{pair})

	suite.Assert().NoError(cr[0].Error)
	suite.Assert().Greater(cr[0].Tick.Price, float64(0))
=======
	testRealBatchAPICall(suite, origin, []Pair{{Base: base, Quote: quote}})
>>>>>>> edfb3895
}

func testRealBatchAPICall(suite Suite, origin Handler, pairs []Pair) {
	if os.Getenv("GOFER_TEST_API_CALLS") == "" {
		suite.T().SkipNow()
	}

	suite.Assert().IsType(suite.Origin(), origin)

	crs := origin.Fetch(pairs)

	for _, cr := range crs {
		suite.Assert().NoErrorf(cr.Error, "%q", cr.Tick.Pair)
		suite.Assert().Greater(cr.Tick.Price, float64(0))
	}
}<|MERGE_RESOLUTION|>--- conflicted
+++ resolved
@@ -30,21 +30,7 @@
 }
 
 func testRealAPICall(suite Suite, origin Handler, base, quote string) {
-<<<<<<< HEAD
-	if os.Getenv("GOFER_TEST_API_CALLS") == "" {
-		suite.T().SkipNow()
-	}
-
-	suite.Assert().IsType(suite.Origin(), origin)
-
-	pair := Pair{Base: base, Quote: quote}
-	cr := origin.Fetch([]Pair{pair})
-
-	suite.Assert().NoError(cr[0].Error)
-	suite.Assert().Greater(cr[0].Tick.Price, float64(0))
-=======
 	testRealBatchAPICall(suite, origin, []Pair{{Base: base, Quote: quote}})
->>>>>>> edfb3895
 }
 
 func testRealBatchAPICall(suite Suite, origin Handler, pairs []Pair) {
